{
    "name": "doctrine/data-fixtures",
    "type": "library",
    "description": "Data Fixtures for all Doctrine Object Managers",
    "keywords": [
        "database"
    ],
    "homepage": "https://www.doctrine-project.org",
    "license": "MIT",
    "authors": [
        {
            "name": "Jonathan Wage",
            "email": "jonwage@gmail.com"
        }
    ],
    "require": {
        "php": "^7.4 || ^8.0",
        "doctrine/deprecations": "^0.5.3 || ^1.0",
        "doctrine/persistence": "^2.0|^3.0"
    },
    "conflict": {
        "doctrine/dbal": "<2.13",
<<<<<<< HEAD
        "doctrine/orm": "<2.13",
=======
        "doctrine/orm": "<2.14",
>>>>>>> ae4e845d
        "doctrine/phpcr-odm": "<1.3.0"
    },
    "require-dev": {
        "ext-sqlite3": "*",
        "doctrine/coding-standard": "^11.1",
        "doctrine/dbal": "^2.13 || ^3.0",
        "doctrine/mongodb-odm": "^1.3.0 || ^2.0.0",
<<<<<<< HEAD
        "doctrine/orm": "^2.13",
        "phpstan/phpstan": "^1.10",
        "phpunit/phpunit": "^9.6.6 || ^10.0",
        "symfony/cache": "^5.4 || ^6.2",
        "vimeo/psalm": "^5.9"
=======
        "doctrine/orm": "^2.14",
        "phpstan/phpstan": "^1.5",
        "phpunit/phpunit": "^8.5 || ^9.5 || ^10.0",
        "symfony/cache": "^5.0 || ^6.0",
        "vimeo/psalm": "^4.10 || ^5.9"
>>>>>>> ae4e845d
    },
    "suggest": {
        "alcaeus/mongo-php-adapter": "For using MongoDB ODM 1.3 with PHP 7 (deprecated)",
        "doctrine/mongodb-odm": "For loading MongoDB ODM fixtures",
        "doctrine/orm": "For loading ORM fixtures",
        "doctrine/phpcr-odm": "For loading PHPCR ODM fixtures"
    },
    "config": {
        "sort-packages": true,
        "allow-plugins": {
            "composer/package-versions-deprecated": true,
            "dealerdirect/phpcodesniffer-composer-installer": true
        }
    },
    "autoload": {
        "psr-4": {
            "Doctrine\\Common\\DataFixtures\\": "src"
        }
    },
    "autoload-dev": {
        "psr-4": {
            "Doctrine\\Tests\\": "tests"
        }
    }
}<|MERGE_RESOLUTION|>--- conflicted
+++ resolved
@@ -20,11 +20,7 @@
     },
     "conflict": {
         "doctrine/dbal": "<2.13",
-<<<<<<< HEAD
-        "doctrine/orm": "<2.13",
-=======
         "doctrine/orm": "<2.14",
->>>>>>> ae4e845d
         "doctrine/phpcr-odm": "<1.3.0"
     },
     "require-dev": {
@@ -32,19 +28,11 @@
         "doctrine/coding-standard": "^11.1",
         "doctrine/dbal": "^2.13 || ^3.0",
         "doctrine/mongodb-odm": "^1.3.0 || ^2.0.0",
-<<<<<<< HEAD
-        "doctrine/orm": "^2.13",
+        "doctrine/orm": "^2.14",
         "phpstan/phpstan": "^1.10",
         "phpunit/phpunit": "^9.6.6 || ^10.0",
         "symfony/cache": "^5.4 || ^6.2",
         "vimeo/psalm": "^5.9"
-=======
-        "doctrine/orm": "^2.14",
-        "phpstan/phpstan": "^1.5",
-        "phpunit/phpunit": "^8.5 || ^9.5 || ^10.0",
-        "symfony/cache": "^5.0 || ^6.0",
-        "vimeo/psalm": "^4.10 || ^5.9"
->>>>>>> ae4e845d
     },
     "suggest": {
         "alcaeus/mongo-php-adapter": "For using MongoDB ODM 1.3 with PHP 7 (deprecated)",
