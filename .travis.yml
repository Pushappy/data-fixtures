--- conflicted
+++ resolved
@@ -18,16 +18,7 @@
   - composer validate --strict
 
 before_script:
-<<<<<<< HEAD
-  - composer install --prefer-source
-  - composer config "platform.ext-mongo" "1.6.16"
-  - composer require alcaeus/mongo-php-adapter
-  - composer require doctrine/mongodb-odm
-  - composer require jackalope/jackalope-doctrine-dbal doctrine/phpcr-odm
-=======
-  - composer self-update
   - composer install
->>>>>>> f0ee99c6
 
 script:
   - ./vendor/bin/phpunit -v