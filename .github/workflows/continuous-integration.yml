--- conflicted
+++ resolved
@@ -29,10 +29,7 @@
           - "8.0"
           - "8.1"
           - "8.2"
-<<<<<<< HEAD
-=======
           - "8.3"
->>>>>>> 7f8abbd0
         dependencies:
           - "highest"
         stability:
